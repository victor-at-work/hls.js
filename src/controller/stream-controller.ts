import { BufferHelper } from '../utils/buffer-helper';
import TransmuxerInterface from '../demux/transmuxer-interface';
import { Events } from '../events';
import { FragmentState } from './fragment-tracker';
import Fragment, { ElementaryStreamTypes } from '../loader/fragment';
import PlaylistLoader from '../loader/playlist-loader';
import TimeRanges from '../utils/time-ranges';
import { ErrorDetails } from '../errors';
import { logger } from '../utils/logger';
import GapController from './gap-controller';
import BaseStreamController, { State } from './base-stream-controller';
import FragmentLoader from '../loader/fragment-loader';
import { ChunkMetadata, TransmuxerResult } from '../types/transmuxer';
import { Level } from '../types/level';
import LevelDetails from '../loader/level-details';
import { TrackSet } from '../types/track';
import { SourceBufferName } from '../types/buffer';
import { LevelUpdatedData, BufferAppendingEventPayload } from '../types/events';

const TICK_INTERVAL = 100; // how often to tick in ms

export default class StreamController extends BaseStreamController {
  private audioCodecSwap: boolean = false;
  private bitrateTest: boolean = false;
  private gapController: GapController | null = null;
  private level: number = -1;
  private _forceStartLoad: boolean = false;
  private retryDate: number = 0;
  private altAudio: boolean = false;
  private fragPlaying: Fragment | null = null;
  private previouslyPaused: boolean = false;
  private immediateSwitch: boolean = false;
  private onvseeking: Function | null = null;
  private onvseeked: Function | null = null;
  private onvended: Function | null = null;
  private fragLastKbps: number = 0;
  private stalled: boolean = false;
  private audioCodecSwitch: boolean = false;
  private videoBuffer: any | null = null;

  protected readonly logPrefix = '[stream-controller]';

  constructor (hls, fragmentTracker) {
    super(hls,
      Events.MEDIA_ATTACHED,
      Events.MEDIA_DETACHING,
      Events.MANIFEST_LOADING,
      Events.MANIFEST_PARSED,
      Events.LEVEL_LOADED,
      Events.KEY_LOADED,
      Events.FRAG_LOAD_EMERGENCY_ABORTED,
      Events.ERROR,
      Events.AUDIO_TRACK_SWITCHING,
      Events.AUDIO_TRACK_SWITCHED,
      Events.BUFFER_CREATED,
      Events.BUFFER_FLUSHED,
      Events.LEVELS_UPDATED,
      Events.FRAG_BUFFERED
    );

    this.fragmentLoader = new FragmentLoader(hls.config);
    this.config = hls.config;
    this.fragmentTracker = fragmentTracker;
    this.state = State.STOPPED;
  }

  startLoad (startPosition): void {
    if (this.levels) {
      const { lastCurrentTime, hls } = this;
      this.stopLoad();
      this.setInterval(TICK_INTERVAL);
      this.level = -1;
      this.fragLoadError = 0;
      if (!this.startFragRequested) {
        // determine load level
        let startLevel = hls.startLevel;
        if (startLevel === -1) {
          if (hls.config.testBandwidth) {
            // -1 : guess start Level by doing a bitrate test by loading first fragment of lowest quality level
            startLevel = 0;
            this.bitrateTest = true;
          } else {
            startLevel = hls.nextAutoLevel;
          }
        }
        // set new level to playlist loader : this will trigger start level load
        // hls.nextLoadLevel remains until it is set to a new value or until a new frag is successfully loaded
        this.level = hls.nextLoadLevel = startLevel;
        this.loadedmetadata = false;
      }
      // if startPosition undefined but lastCurrentTime set, set startPosition to last currentTime
      if (lastCurrentTime > 0 && startPosition === -1) {
        this.log(`Override startPosition with lastCurrentTime @${lastCurrentTime.toFixed(3)}`);
        startPosition = lastCurrentTime;
      }
      this.state = State.IDLE;
      this.nextLoadPosition = this.startPosition = this.lastCurrentTime = startPosition;
      this.tick();
    } else {
      this._forceStartLoad = true;
      this.state = State.STOPPED;
    }
  }

  stopLoad () {
    this._forceStartLoad = false;
    super.stopLoad();
  }

  doTick () {
    switch (this.state) {
    case State.IDLE:
      this._doTickIdle();
      break;
    case State.WAITING_LEVEL: {
      const { levels, level } = this;
      if (levels && levels[level] && levels[level].details) {
        // Details is set after the playlist has been loaded
        this.state = State.IDLE;
        break;
      }
      break;
    }
    case State.FRAG_LOADING_WAITING_RETRY: {
      const now = self.performance.now();
      const retryDate = this.retryDate;
      // if current time is gt than retryDate, or if media seeking let's switch to IDLE state to retry loading
      if (!retryDate || (now >= retryDate) || (this.media && this.media.seeking)) {
        this.log('retryDate reached, switch back to IDLE state');
        this.state = State.IDLE;
      }
    }
      break;
    default:
      break;
    }
    // check buffer
    // check/update current fragment
    this.onTickEnd();
  }

  protected onTickEnd () {
    super.onTickEnd();
    this.checkBuffer();
    this.checkFragmentChanged();
  }

  _doTickIdle () {
    const { hls, levelLastLoaded, levels, media } = this;
    const { config, nextLoadLevel: level } = hls;

    // if start level not parsed yet OR
    // if video not attached AND start fragment already requested OR start frag prefetch disable
    // exit loop, as we either need more info (level not parsed) or we need media to be attached to load new fragment
    if (levelLastLoaded === null || (!media && (this.startFragRequested || !config.startFragPrefetch))) {
      return;
    }

    if (!levels || !levels[level]) {
      return;
    }

    const levelInfo = levels[level];
    const pos = this.getLoadPosition();
    if (!Number.isFinite(pos)) {
      return;
    }
    // compute max Buffer Length that we could get from this load level, based on level bitrate. don't buffer more than 60 MB and more than 30s
    const levelBitrate = levelInfo.bitrate;
    let maxBufLen;
    if (levelBitrate) {
      maxBufLen = Math.max(8 * config.maxBufferSize / levelBitrate, config.maxBufferLength);
    } else {
      maxBufLen = config.maxBufferLength;
    }
    maxBufLen = Math.min(maxBufLen, config.maxMaxBufferLength);

    // determine next candidate fragment to be loaded, based on current position and end of buffer position
    // ensure up to `config.maxMaxBufferLength` of buffer upfront

    const bufferInfo = BufferHelper.bufferInfo(this.mediaBuffer ? this.mediaBuffer : media, pos, config.maxBufferHole);
    const bufferLen = bufferInfo.len;
    // Stay idle if we are still with buffer margins
    if (bufferLen >= maxBufLen) {
      return;
    }

    // if buffer length is less than maxBufLen try to load a new fragment
    // set next load level : this will trigger a playlist load if needed
    this.level = hls.nextLoadLevel = level;

    const levelDetails = levelInfo.details;
    // if level info not retrieved yet, switch state and wait for level retrieval
    // if live playlist, ensure that new playlist has been refreshed to avoid loading/try to load
    // a useless and outdated fragment (that might even introduce load error if it is already out of the live playlist)
    if (!levelDetails || (levelDetails.live && this.levelLastLoaded !== level)) {
      this.state = State.WAITING_LEVEL;
      return;
    }

    if (this._streamEnded(bufferInfo, levelDetails)) {
      const data: any = {};
      if (this.altAudio) {
        data.type = 'video';
      }

      this.hls.trigger(Events.BUFFER_EOS, data);
      this.state = State.ENDED;
      return;
    }

    const frag = this.getNextFragment(bufferInfo.end, levelDetails);
    if (frag) {
      if (frag.encrypted) {
        this.log(`Loading key for ${frag.sn} of [${levelDetails.startSN} ,${levelDetails.endSN}],level ${level}`);
        this._loadKey(frag);
      } else {
        if (this.fragCurrent !== frag) {
          this.log(`Loading fragment ${frag.sn} of [${levelDetails.startSN} ,${levelDetails.endSN}],level ${level}, currentTime:${pos.toFixed(3)},bufferEnd:${bufferInfo.end.toFixed(3)}`);
        }
        this._loadFragment(frag);
      }
    }
  }

  _loadKey (frag: Fragment) {
    this.state = State.KEY_LOADING;
    this.hls.trigger(Events.KEY_LOADING, { frag });
  }

  _loadFragment (frag: Fragment) {
    // Check if fragment is not loaded
    const fragState = this.fragmentTracker.getState(frag);
    this.fragCurrent = frag;
    // Don't update nextLoadPosition for fragments which are not buffered
    if (Number.isFinite(frag.sn as number) && !this.bitrateTest) {
      this.nextLoadPosition = frag.start + frag.duration;
    }

    // Allow backtracked fragments to load
    if (frag.backtracked || fragState === FragmentState.NOT_LOADED || fragState === FragmentState.PARTIAL) {
      if (frag.sn === 'initSegment') {
        this._loadInitSegment(frag);
      } else if (this.bitrateTest) {
        frag.bitrateTest = true;
        this.log(`Fragment ${frag.sn} of level ${frag.level} is being downloaded to test bitrate and will not be buffered`);
        this._loadBitrateTestFrag(frag);
      } else {
        this.startFragRequested = true;
        this._loadFragForPlayback(frag);
      }
    } else if (fragState === FragmentState.APPENDING) {
      // Lower the buffer size and try again
      if (this._reduceMaxBufferLength(frag.duration)) {
        this.fragmentTracker.removeFragment(frag);
      }
    }
  }

  getBufferedFrag (position) {
    return this.fragmentTracker.getBufferedFrag(position, PlaylistLoader.LevelType.MAIN);
  }

  followingBufferedFrag (frag: Fragment | null) {
    if (frag) {
      // try to get range of next fragment (500ms after this range)
      return this.getBufferedFrag(frag.endPTS + 0.5);
    }
    return null;
  }

  /*
    on immediate level switch :
     - pause playback if playing
     - cancel any pending load request
     - and trigger a buffer flush
  */
  immediateLevelSwitch () {
    this.log('immediateLevelSwitch');
    if (!this.immediateSwitch) {
      this.immediateSwitch = true;
      const media = this.media;
      let previouslyPaused;
      if (media) {
        previouslyPaused = media.paused;
        media.pause();
      } else {
        // don't restart playback after instant level switch in case media not attached
        previouslyPaused = true;
      }
      this.previouslyPaused = previouslyPaused;
    }
    const fragCurrent = this.fragCurrent;
    if (fragCurrent && fragCurrent.loader) {
      fragCurrent.loader.abort();
    }

    this.fragCurrent = null;
    // flush everything
    this.flushMainBuffer(0, Number.POSITIVE_INFINITY);
  }

  /**
   * on immediate level switch end, after new fragment has been buffered:
   * - nudge video decoder by slightly adjusting video currentTime (if currentTime buffered)
   * - resume the playback if needed
   */
  immediateLevelSwitchEnd () {
    const media = this.media;
    if (media && media.buffered.length) {
      this.immediateSwitch = false;
      if (BufferHelper.isBuffered(media, media.currentTime)) {
        // only nudge if currentTime is buffered
        media.currentTime -= 0.0001;
      }
      if (!this.previouslyPaused) {
        media.play();
      }
    }
  }

  /**
   * try to switch ASAP without breaking video playback:
   * in order to ensure smooth but quick level switching,
   * we need to find the next flushable buffer range
   * we should take into account new segment fetch time
   */
  nextLevelSwitch () {
    const { levels, media } = this;
    // ensure that media is defined and that metadata are available (to retrieve currentTime)
    if (media && media.readyState) {
      let fetchdelay;
      let nextBufferedFrag;
      const fragPlayingCurrent = this.getBufferedFrag(media.currentTime);
      if (fragPlayingCurrent && fragPlayingCurrent.startPTS > 1) {
        // flush buffer preceding current fragment (flush until current fragment start offset)
        // minus 1s to avoid video freezing, that could happen if we flush keyframe of current video ...
        this.flushMainBuffer(0, fragPlayingCurrent.startPTS - 1);
      }
      if (!media.paused && levels) {
        // add a safety delay of 1s
        const nextLevelId = this.hls.nextLoadLevel;
        const nextLevel = levels[nextLevelId];
        const fragLastKbps = this.fragLastKbps;
        if (fragLastKbps && this.fragCurrent) {
          fetchdelay = this.fragCurrent.duration * nextLevel.bitrate / (1000 * fragLastKbps) + 1;
        } else {
          fetchdelay = 0;
        }
      } else {
        fetchdelay = 0;
      }
      // this.log('fetchdelay:'+fetchdelay);
      // find buffer range that will be reached once new fragment will be fetched
      nextBufferedFrag = this.getBufferedFrag(media.currentTime + fetchdelay);
      if (nextBufferedFrag) {
        // we can flush buffer range following this one without stalling playback
        nextBufferedFrag = this.followingBufferedFrag(nextBufferedFrag);
        if (nextBufferedFrag) {
          // if we are here, we can also cancel any loading/demuxing in progress, as they are useless
          const fragCurrent = this.fragCurrent;
          if (fragCurrent && fragCurrent.loader) {
            fragCurrent.loader.abort();
          }

          this.fragCurrent = null;
          // start flush position is the start PTS of next buffered frag.
          // we use frag.naxStartPTS which is max(audio startPTS, video startPTS).
          // in case there is a small PTS Delta between audio and video, using maxStartPTS avoids flushing last samples from current fragment
          this.flushMainBuffer(nextBufferedFrag.maxStartPTS, Number.POSITIVE_INFINITY);
        }
      }
    }
  }

  flushMainBuffer (startOffset, endOffset) {
    // When alternate audio is playing, the audio-stream-controller is responsible for the audio buffer. Otherwise,
    // passing a null type flushes both buffers
    const flushScope: any = { startOffset: startOffset, endOffset: endOffset, type: this.altAudio ? 'video' : null };
    // Reset load errors on flush
    this.fragLoadError = 0;
    this.hls.trigger(Events.BUFFER_FLUSHING, flushScope);
  }

  onMediaAttached (data) {
    const media = this.media = this.mediaBuffer = data.media;
    this.onvseeking = this.onMediaSeeking.bind(this);
    this.onvseeked = this.onMediaSeeked.bind(this);
    this.onvended = this.onMediaEnded.bind(this);
    media.addEventListener('seeking', this.onvseeking);
    media.addEventListener('seeked', this.onvseeked);
    media.addEventListener('ended', this.onvended);
    const config = this.config;
    if (this.levels && config.autoStartLoad) {
      this.hls.startLoad(config.startPosition);
    }

    this.gapController = new GapController(config, media, this.fragmentTracker, this.hls);
  }

  onMediaDetaching () {
    const { levels, media } = this;
    if (media && media.ended) {
      this.log('MSE detaching and video ended, reset startPosition');
      this.startPosition = this.lastCurrentTime = 0;
    }

    // reset fragment backtracked flag
    if (levels) {
      levels.forEach(level => {
        if (level.details) {
          level.details.fragments.forEach(fragment => {
            fragment.backtracked = false;
          });
        }
      });
    }
    // remove video listeners
    if (media) {
      media.removeEventListener('seeking', this.onvseeking);
      media.removeEventListener('seeked', this.onvseeked);
      media.removeEventListener('ended', this.onvended);
      this.onvseeking = this.onvseeked = this.onvended = null;
    }
    this.media = this.mediaBuffer = null;
    this.loadedmetadata = false;
    this.stopLoad();
  }

  onMediaSeeked () {
    const media = this.media;
    const currentTime = media ? media.currentTime : null;
    if (Number.isFinite(currentTime)) {
      this.log(`Media seeked to ${currentTime.toFixed(3)}`);
    }

    // tick to speed up FRAGMENT_PLAYING triggering
    this.tick();
  }

  onManifestLoading () {
    // reset buffer on manifest loading
    this.log('Trigger BUFFER_RESET');
    this.hls.trigger(Events.BUFFER_RESET);
    this.fragmentTracker.removeAllFragments();
    this.stalled = false;
    this.startPosition = this.lastCurrentTime = 0;
    this.fragPlaying = null;
  }

  onManifestParsed (data) {
    let aac = false;
    let heaac = false;
    let codec;
    data.levels.forEach(level => {
      // detect if we have different kind of audio codecs used amongst playlists
      codec = level.audioCodec;
      if (codec) {
        if (codec.indexOf('mp4a.40.2') !== -1) {
          aac = true;
        }

        if (codec.indexOf('mp4a.40.5') !== -1) {
          heaac = true;
        }
      }
    });
    this.audioCodecSwitch = (aac && heaac);
    if (this.audioCodecSwitch) {
      this.log('Both AAC/HE-AAC audio found in levels; declaring level codec as HE-AAC');
    }

    this.levels = data.levels;
    this.startFragRequested = false;
  }

  onLevelLoaded (data) {
    const { levels } = this;
    const newLevelId = data.level;
    const newDetails = data.details;
    const duration = newDetails.totalduration;

    if (!levels) {
      this.warn(`Levels were reset while loading level ${newLevelId}`);
      return;
    }
    this.log(`Level ${newLevelId} loaded [${newDetails.startSN},${newDetails.endSN}], cc [${newDetails.startCC}, ${newDetails.endCC}] duration:${duration}`);

    const curLevel = levels[newLevelId];
    let sliding = 0;
    if (newDetails.live) {
      sliding = this.mergeLivePlaylists(curLevel.details, newDetails);
      if (sliding) {
        this._liveSyncPosition = this.computeLivePosition(sliding, newDetails.targetduration, newDetails.totalduration);
      }
    } else {
      newDetails.PTSKnown = false;
    }
    // override level info
    curLevel.details = newDetails;
    this.levelLastLoaded = newLevelId;
<<<<<<< HEAD
    this.hls.trigger(Events.LEVEL_UPDATED, <LevelUpdatedData>{ details: newDetails, level: newLevelId });
=======
    const levelUpdatedData: LevelUpdatedData = { details: newDetails, level: newLevelId };
    this.hls.trigger(Event.LEVEL_UPDATED, levelUpdatedData);
>>>>>>> f5b40abd

    if (!this.startFragRequested) {
      this.setStartPosition(newDetails, sliding);
    }
    // only switch batck to IDLE state if we were waiting for level to start downloading a new fragment
    if (this.state === State.WAITING_LEVEL) {
      this.state = State.IDLE;
    }

    // trigger handler right now
    this.tick();
  }

  onKeyLoaded () {
    if (this.state === State.KEY_LOADING) {
      this.state = State.IDLE;
      this.tick();
    }
  }

  _handleFragmentLoadProgress (frag: Fragment, payload: Uint8Array) {
    const { levels, media } = this;
    if (!levels) {
      this.warn(`Levels were reset while fragment load was in progress. Fragment ${frag.sn} of level ${frag.level} will not be buffered`);
      return;
    }
    const currentLevel = levels[frag.level];
    const details = currentLevel.details as LevelDetails;
    console.assert(details, 'Audio track details are defined on fragment load progress');
    const videoCodec = currentLevel.videoCodec;

    // time Offset is accurate if level PTS is known, or if playlist is not sliding (not live) and if media is not seeking (this is to overcome potential timestamp drifts between playlists and fragments)
    const accurateTimeOffset = !(media && media.seeking) && (details.PTSKnown || !details.live);
    const initSegmentData = details.initSegment ? details.initSegment.data : [];
    const audioCodec = this._getAudioCodec(currentLevel);

    // transmux the MPEG-TS data to ISO-BMFF segments
    // this.log(`Transmuxing ${frag.sn} of [${details.startSN} ,${details.endSN}],level ${frag.level}, cc ${frag.cc}`);
    const transmuxer = this.transmuxer = this.transmuxer ||
          new TransmuxerInterface(this.hls, 'main', this._handleTransmuxComplete.bind(this), this._handleTransmuxerFlush.bind(this));

    const chunkMeta = new ChunkMetadata(frag.level, frag.sn, frag.stats.chunkCount, payload.byteLength);
    chunkMeta.transmuxing.start = performance.now();

    transmuxer.push(
      payload,
      initSegmentData,
      audioCodec,
      videoCodec,
      frag,
      details.totalduration,
      accurateTimeOffset,
      chunkMeta
    );
  }

  onAudioTrackSwitching (data) {
    // if any URL found on new audio track, it is an alternate audio track
    const altAudio = !!data.url;
    const trackId = data.id;
    // if we switch on main audio, ensure that main fragment scheduling is synced with media.buffered
    // don't do anything if we switch to alt audio: audio stream controller is handling it.
    // we will just have to change buffer scheduling on audioTrackSwitched
    if (!altAudio) {
      if (this.mediaBuffer !== this.media) {
        this.log('Switching on main audio, use media.buffered to schedule main fragment loading');
        this.mediaBuffer = this.media;
        const fragCurrent = this.fragCurrent;
        // we need to refill audio buffer from main: cancel any frag loading to speed up audio switch
        if (fragCurrent && fragCurrent.loader) {
          this.log('Switching to main audio track, cancel main fragment load');
          fragCurrent.loader.abort();
        }
        this.fragCurrent = null;
        this.fragPrevious = null;
        // destroy transmuxer to force init segment generation (following audio switch)
        if (this.transmuxer) {
          this.transmuxer.destroy();
          this.transmuxer = null;
        }
        // switch to IDLE state to load new fragment
        this.state = State.IDLE;
      }
      const hls = this.hls;
      // switching to main audio, flush all audio and trigger track switched
      hls.trigger(Events.BUFFER_FLUSHING, { startOffset: 0, endOffset: Number.POSITIVE_INFINITY, type: 'audio' });
      hls.trigger(Events.AUDIO_TRACK_SWITCHED, { id: trackId });
      this.altAudio = false;
    }
  }

  onAudioTrackSwitched (data) {
    const trackId = data.id;
    const altAudio = !!this.hls.audioTracks[trackId].url;
    if (altAudio) {
      const videoBuffer = this.videoBuffer;
      // if we switched on alternate audio, ensure that main fragment scheduling is synced with video sourcebuffer buffered
      if (videoBuffer && this.mediaBuffer !== videoBuffer) {
        this.log('Switching on alternate audio, use video.buffered to schedule main fragment loading');
        this.mediaBuffer = videoBuffer;
      }
    }
    this.altAudio = altAudio;
    this.tick();
  }

  onBufferCreated (data) {
    const tracks = data.tracks;
    let mediaTrack;
    let name;
    let alternate = false;
    for (const type in tracks) {
      const track = tracks[type];
      if (track.id === 'main') {
        name = type;
        mediaTrack = track;
        // keep video source buffer reference
        if (type === 'video') {
          this.videoBuffer = tracks[type].buffer;
        }
      } else {
        alternate = true;
      }
    }
    if (alternate && mediaTrack) {
      this.log(`Alternate track found, use ${name}.buffered to schedule main fragment loading`);
      this.mediaBuffer = mediaTrack.buffer;
    } else {
      this.mediaBuffer = this.media;
    }
  }

  onFragBuffered (data: { frag: Fragment }) {
    const { frag } = data;
    if (frag && frag.type !== 'main') {
      return;
    }
    if (this._fragLoadAborted(frag)) {
      // If a level switch was requested while a fragment was buffering, it will emit the FRAG_BUFFERED event upon completion
      // Avoid setting state back to IDLE, since that will interfere with a level switch
      this.warn(`Fragment ${frag.sn} of level ${frag.level} finished buffering, but was aborted. state: ${this.state}`);
      return;
    }
    const media = this.mediaBuffer ? this.mediaBuffer : this.media;
    const stats = frag.stats;
    this.fragPrevious = frag;
    this.fragLastKbps = Math.round(8 * stats.total / (stats.buffering.end - stats.loading.first));

    this.log(`Buffered fragment ${frag.sn} of level ${frag.level}. PTS:[${frag.startPTS},${frag.endPTS}],DTS:[${frag.startDTS}/${frag.endDTS}], Buffered: ${TimeRanges.toString(media.buffered)}`);
    this.state = State.IDLE;
    this.tick();
  }

  onError (data) {
    const frag = data.frag || this.fragCurrent;
    // don't handle frag error not related to main fragment
    if (frag && frag.type !== 'main') {
      return;
    }

    // 0.5 : tolerance needed as some browsers stalls playback before reaching buffered end
    const mediaBuffered = !!this.media && BufferHelper.isBuffered(this.media, this.media.currentTime) && BufferHelper.isBuffered(this.media, this.media.currentTime + 0.5);

    switch (data.details) {
    case ErrorDetails.FRAG_LOAD_ERROR:
    case ErrorDetails.FRAG_LOAD_TIMEOUT:
    case ErrorDetails.KEY_LOAD_ERROR:
    case ErrorDetails.KEY_LOAD_TIMEOUT:
      if (!data.fatal) {
        // keep retrying until the limit will be reached
        if ((this.fragLoadError + 1) <= this.config.fragLoadingMaxRetry) {
          // exponential backoff capped to config.fragLoadingMaxRetryTimeout
          const delay = Math.min(Math.pow(2, this.fragLoadError) * this.config.fragLoadingRetryDelay, this.config.fragLoadingMaxRetryTimeout);
          this.warn(`Fragment ${frag.sn} of level ${frag.level} failed to load, retrying in ${delay}ms`);
          this.retryDate = self.performance.now() + delay;
          // retry loading state
          // if loadedmetadata is not set, it means that we are emergency switch down on first frag
          // in that case, reset startFragRequested flag
          if (!this.loadedmetadata) {
            this.startFragRequested = false;
            this.nextLoadPosition = this.startPosition;
          }
          this.fragLoadError++;
          this.state = State.FRAG_LOADING_WAITING_RETRY;
        } else {
          logger.error(`[stream-controller]: ${data.details} reaches max retry, redispatch as fatal ...`);
          // switch error to fatal
          data.fatal = true;
          this.state = State.ERROR;
        }
      }
      break;
    case ErrorDetails.LEVEL_LOAD_ERROR:
    case ErrorDetails.LEVEL_LOAD_TIMEOUT:
      if (this.state !== State.ERROR) {
        if (data.fatal) {
          // if fatal error, stop processing
          this.warn(`${data.details}`);
          this.state = State.ERROR;
        } else {
          // in case of non fatal error while loading level, if level controller is not retrying to load level , switch back to IDLE
          if (!data.levelRetry && this.state === State.WAITING_LEVEL) {
            this.state = State.IDLE;
          }
        }
      }
      break;
    case ErrorDetails.BUFFER_FULL_ERROR:
      // if in appending state
      if (data.parent === 'main' && (this.state === State.PARSING || this.state === State.PARSED)) {
        // reduce max buf len if current position is buffered
        if (mediaBuffered) {
          this._reduceMaxBufferLength(this.config.maxBufferLength);
          this.state = State.IDLE;
        } else {
          // current position is not buffered, but browser is still complaining about buffer full error
          // this happens on IE/Edge, refer to https://github.com/video-dev/hls.js/pull/708
          // in that case flush the whole buffer to recover
          this.warn('buffer full error also media.currentTime is not buffered, flush everything');
          this.fragCurrent = null;
          // flush everything
          this.flushMainBuffer(0, Number.POSITIVE_INFINITY);
        }
      }
      break;
    default:
      break;
    }
  }

  _reduceMaxBufferLength (minLength) {
    const config = this.config;
    if (config.maxMaxBufferLength >= minLength) {
      // reduce max buffer length as it might be too high. we do this to avoid loop flushing ...
      config.maxMaxBufferLength /= 2;
      this.warn(`Reduce max buffer length to ${config.maxMaxBufferLength}s`);
      return true;
    }
    return false;
  }

  // Checks the health of the buffer and attempts to resolve playback stalls.
  private checkBuffer () {
    const { media, gapController } = this;
    if (!media || !media.readyState) {
      // Exit early if we don't have media or if the media hasn't buffered anything yet (readyState 0)
      return;
    }

    const mediaBuffer = this.mediaBuffer ? this.mediaBuffer : media;
    const buffered = mediaBuffer.buffered;

    if (!this.loadedmetadata && buffered.length) {
      this.loadedmetadata = true;
      this._seekToStartPos();
    } else if (this.immediateSwitch) {
      this.immediateLevelSwitchEnd();
    } else {
      // Resolve gaps using the main buffer, whose ranges are the intersections of the A/V sourcebuffers
      gapController.poll(this.lastCurrentTime, media.buffered);
    }

    this.lastCurrentTime = media.currentTime;
  }

  onFragLoadEmergencyAborted () {
    this.state = State.IDLE;
    // if loadedmetadata is not set, it means that we are emergency switch down on first frag
    // in that case, reset startFragRequested flag
    if (!this.loadedmetadata) {
      this.startFragRequested = false;
      this.nextLoadPosition = this.startPosition;
    }
    this.tick();
  }

  onBufferFlushed () {
    /* after successful buffer flushing, filter flushed fragments from bufferedFrags
      use mediaBuffered instead of media (so that we will check against video.buffered ranges in case of alt audio track)
    */
    const media = this.mediaBuffer ? this.mediaBuffer : this.media;
    if (media) {
      // filter fragments potentially evicted from buffer. this is to avoid memleak on live streams
      this.fragmentTracker.detectEvictedFragments(ElementaryStreamTypes.VIDEO, media.buffered);
    }
    // move to IDLE once flush complete. this should trigger new fragment loading
    this.state = State.IDLE;
    // reset reference to frag
    this.fragPrevious = null;
  }

  onLevelsUpdated (data) {
    this.levels = data.levels;
  }

  swapAudioCodec () {
    this.audioCodecSwap = !this.audioCodecSwap;
  }

  /**
   * Seeks to the set startPosition if not equal to the mediaElement's current time.
   * @private
   */
  _seekToStartPos () {
    const { media } = this;
    const currentTime = media.currentTime;
    // only adjust currentTime if different from startPosition or if startPosition not buffered
    // at that stage, there should be only one buffered range, as we reach that code after first fragment has been buffered
    const startPosition = media.seeking ? currentTime : this.startPosition;
    // if currentTime not matching with expected startPosition or startPosition not buffered but close to first buffered
    if (currentTime !== startPosition) {
      // if startPosition not buffered, let's seek to buffered.start(0)
      this.log(`Target start position not buffered, seek to buffered.start(0) ${startPosition} from current time ${currentTime} `);
      media.currentTime = startPosition;
    }
  }

  _getAudioCodec (currentLevel) {
    let audioCodec = this.config.defaultAudioCodec || currentLevel.audioCodec;
    if (this.audioCodecSwap) {
      this.log('Swapping playlist audio codec');
      if (audioCodec) {
        if (audioCodec.indexOf('mp4a.40.5') !== -1) {
          audioCodec = 'mp4a.40.2';
        } else {
          audioCodec = 'mp4a.40.5';
        }
      }
    }

    return audioCodec;
  }

  private _loadBitrateTestFrag (frag: Fragment) {
    this._doFragLoad(frag)
      .then((data) => {
        const { hls } = this;
        if (!data || hls.nextLoadLevel || this._fragLoadAborted(frag)) {
          return;
        }
        this.fragLoadError = 0;
        this.state = State.IDLE;
        this.startFragRequested = false;
        this.bitrateTest = false;
        frag.bitrateTest = false;
        const stats = frag.stats;
        // Bitrate tests fragments are neither parsed nor buffered
        stats.parsing.start = stats.parsing.end = stats.buffering.start = stats.buffering.end = self.performance.now();
        hls.trigger(Events.FRAG_BUFFERED, { stats, frag, id: 'main' });
        this.tick();
      });
  }

  private _handleTransmuxComplete (transmuxResult: TransmuxerResult) {
    const id = 'main';
    const { hls } = this;
    const { remuxResult, chunkMeta } = transmuxResult;

    const context = this.getCurrentContext(chunkMeta);
    if (!context) {
      this.warn(`The loading context changed while buffering fragment ${chunkMeta.sn} of level ${chunkMeta.level}. This chunk will not be buffered.`);
      return;
    }
    const { frag, level } = context;
    const { video, text, id3, initSegment } = remuxResult;
    // The audio-stream-controller handles audio buffering if Hls.js is playing an alternate audio track
    const audio = this.altAudio ? undefined : remuxResult.audio;

    this.state = State.PARSING;

    if (initSegment) {
      if (initSegment.tracks) {
        this._bufferInitSegment(level, initSegment.tracks, frag, chunkMeta);
        hls.trigger(Events.FRAG_PARSING_INIT_SEGMENT, { frag, id, tracks: initSegment.tracks });
      }
      if (Number.isFinite(initSegment.initPTS as number)) {
        hls.trigger(Events.INIT_PTS_FOUND, { frag, id, initPTS: initSegment.initPTS });
      }
    }

    // Avoid buffering if backtracking this fragment
    if (video) {
      if (_hasDroppedFrames(frag, video.dropped, level.details.startSN)) {
        this.backtrack(frag, video.startPTS);
        return;
      } else {
        frag.setElementaryStreamInfo(ElementaryStreamTypes.VIDEO, video.startPTS, video.endPTS, video.startDTS, video.endDTS);
        this.bufferFragmentData(video, frag, chunkMeta);
      }
    }

    if (audio) {
      frag.setElementaryStreamInfo(ElementaryStreamTypes.AUDIO, audio.startPTS, audio.endPTS, audio.startDTS, audio.endDTS);
      this.bufferFragmentData(audio, frag, chunkMeta);
    }

    if (id3) {
      const emittedID3: any = id3;
      emittedID3.frag = frag;
      emittedID3.id = id;
      hls.trigger(Events.FRAG_PARSING_METADATA, emittedID3);
    }
    if (text) {
      const emittedText: any = text;
      emittedText.frag = frag;
      emittedText.id = id;
      hls.trigger(Events.FRAG_PARSING_USERDATA, emittedText);
    }
  }

  private _bufferInitSegment (currentLevel: Level, tracks: TrackSet, frag: Fragment, chunkMeta: ChunkMetadata) {
    if (this.state !== State.PARSING) {
      return;
    }
    // if audio track is expected to come from audio stream controller, discard any coming from main
    if (tracks.audio && this.altAudio) {
      delete tracks.audio;
    }
    // include levelCodec in audio and video tracks
    const { audio, video } = tracks;
    if (audio) {
      let audioCodec = currentLevel.audioCodec;
      const ua = navigator.userAgent.toLowerCase();
      if (audioCodec && this.audioCodecSwap) {
        this.log('Swapping playlist audio codec');
        if (audioCodec.indexOf('mp4a.40.5') !== -1) {
          audioCodec = 'mp4a.40.2';
        } else {
          audioCodec = 'mp4a.40.5';
        }
      }
      // In the case that AAC and HE-AAC audio codecs are signalled in manifest,
      // force HE-AAC, as it seems that most browsers prefers it.
      if (this.audioCodecSwitch) {
        // don't force HE-AAC if mono stream, or in Firefox
        if (audio.metadata.channelCount !== 1 && ua.indexOf('firefox') === -1) {
          audioCodec = 'mp4a.40.5';
        }
      }
      // HE-AAC is broken on Android, always signal audio codec as AAC even if variant manifest states otherwise
      if (ua.indexOf('android') !== -1 && audio.container !== 'audio/mpeg') { // Exclude mpeg audio
        audioCodec = 'mp4a.40.2';
        this.log(`Android: force audio codec to ${audioCodec}`);
      }
      audio.levelCodec = audioCodec;
      audio.id = 'main';
    }
    if (video) {
      video.levelCodec = currentLevel.videoCodec;
      video.id = 'main';
    }
    this.hls.trigger(Events.BUFFER_CODECS, tracks);
    // loop through tracks that are going to be provided to bufferController
    Object.keys(tracks).forEach(trackName => {
      const track = tracks[trackName];
      const initSegment = track.initSegment;
      this.log(`Main track:${trackName},container:${track.container},codecs[level/parsed]=[${track.levelCodec}/${track.codec}]`);
      if (initSegment) {
        const segment: BufferAppendingEventPayload = { type: trackName as SourceBufferName, data: initSegment, frag, chunkMeta };
        this.hls.trigger(Events.BUFFER_APPENDING, segment);
      }
    });
    // trigger handler right now
    this.tick();
  }

  private backtrack (frag: Fragment, nextLoadPosition: number) {
    // Return back to the IDLE state without appending to buffer
    // Causes findFragments to backtrack a segment and find the keyframe
    // Audio fragments arriving before video sets the nextLoadPosition, causing _findFragments to skip the backtracked fragment
    this.fragmentTracker.removeFragment(frag);
    frag.backtracked = true;
    this.nextLoadPosition = nextLoadPosition;
    this.state = State.IDLE;
    this.fragPrevious = frag;
    this.tick();
  }

  private checkFragmentChanged () {
    const video = this.media;
    let fragPlayingCurrent;
    if (video && video.readyState && video.seeking === false) {
      const currentTime = video.currentTime;
      /* if video element is in seeked state, currentTime can only increase.
        (assuming that playback rate is positive ...)
        As sometimes currentTime jumps back to zero after a
        media decode error, check this, to avoid seeking back to
        wrong position after a media decode error
      */

      if (BufferHelper.isBuffered(video, currentTime)) {
        fragPlayingCurrent = this.getBufferedFrag(currentTime);
      } else if (BufferHelper.isBuffered(video, currentTime + 0.1)) {
        /* ensure that FRAG_CHANGED event is triggered at startup,
          when first video frame is displayed and playback is paused.
          add a tolerance of 100ms, in case current position is not buffered,
          check if current pos+100ms is buffered and use that buffer range
          for FRAG_CHANGED event reporting */
        fragPlayingCurrent = this.getBufferedFrag(currentTime + 0.1);
      }
      if (fragPlayingCurrent) {
        const fragPlaying = fragPlayingCurrent;
        if (fragPlaying !== this.fragPlaying) {
          this.hls.trigger(Events.FRAG_CHANGED, { frag: fragPlaying });
          const fragPlayingLevel = fragPlaying.level;
          if (!this.fragPlaying || this.fragPlaying.level !== fragPlayingLevel) {
            this.hls.trigger(Events.LEVEL_SWITCHED, { level: fragPlayingLevel });
          }

          this.fragPlaying = fragPlaying;
        }
      }
    }
  }

  get liveSyncPosition () {
    return this._liveSyncPosition;
  }

  get nextLevel () {
    const frag = this.nextBufferedFrag;
    if (frag) {
      return frag.level;
    } else {
      return -1;
    }
  }

  get currentLevel () {
    const media = this.media;
    if (media) {
      const frag = this.getBufferedFrag(media.currentTime);
      if (frag) {
        return frag.level;
      }
    }
    return -1;
  }

  get nextBufferedFrag () {
    const media = this.media;
    if (media) {
      // first get end range of current fragment
      return this.followingBufferedFrag(this.getBufferedFrag(media.currentTime));
    } else {
      return null;
    }
  }

  set liveSyncPosition (value) {
    this._liveSyncPosition = value;
  }

  get forceStartLoad () {
    return this._forceStartLoad;
  }
}

function _hasDroppedFrames (frag, dropped: number | undefined, startSN: number) {
  // Detect gaps in a fragment  and try to fix it by finding a keyframe in the previous fragment (see _findFragments)
  if (dropped) {
    frag.dropped = dropped;
    if (!frag.backtracked) {
      if (frag.sn === startSN) {
        logger.warn(`[stream-controller]: Fragment ${frag.sn} of level ${frag.level} is missing ${frag.dropped} video frame(s); this is the start fragment and will be appended with a gap`);
        return false;
      } else {
        logger.warn(`[stream-controller]: Fragment ${frag.sn} of level ${frag.level} is missing ${frag.dropped} video frame(s); backtracking to find a keyframe`);
        return true;
      }
    } else {
      logger.warn(`[stream-controller]: Fragment ${frag.sn} of level ${frag.level} already backtracked and will be appended with a gap`);
      frag.backtracked = false;
      return false;
    }
  } else {
    // Only reset the backtracked flag if we've loaded the frag without any dropped frames
    frag.backtracked = false;
    return false;
  }
}<|MERGE_RESOLUTION|>--- conflicted
+++ resolved
@@ -499,12 +499,8 @@
     // override level info
     curLevel.details = newDetails;
     this.levelLastLoaded = newLevelId;
-<<<<<<< HEAD
-    this.hls.trigger(Events.LEVEL_UPDATED, <LevelUpdatedData>{ details: newDetails, level: newLevelId });
-=======
     const levelUpdatedData: LevelUpdatedData = { details: newDetails, level: newLevelId };
-    this.hls.trigger(Event.LEVEL_UPDATED, levelUpdatedData);
->>>>>>> f5b40abd
+    this.hls.trigger(Events.LEVEL_UPDATED, levelUpdatedData);
 
     if (!this.startFragRequested) {
       this.setStartPosition(newDetails, sliding);
