--- conflicted
+++ resolved
@@ -42,11 +42,8 @@
        Hls.defaultConfig = {
           autoStartLoad: true,
           debug: false,
-<<<<<<< HEAD
           capLevelOnFPSDrop: false,
-=======
           capLevelToPlayerSize: false,
->>>>>>> 73eb446b
           maxBufferLength: 30,
           maxBufferSize: 60 * 1000 * 1000,
           maxBufferHole: 0.5,
@@ -78,11 +75,8 @@
           pLoader: undefined,
           abrController : AbrController,
           bufferController : BufferController,
-<<<<<<< HEAD
+          capLevelController : CapLevelController,
           fpsController: FPSController,
-=======
-          capLevelController : CapLevelController,
->>>>>>> 73eb446b
           streamController: StreamController,
           timelineController: TimelineController,
           enableCEA708Captions: true,
@@ -135,11 +129,8 @@
     this.levelController = new LevelController(this);
     this.abrController = new config.abrController(this);
     this.bufferController = new config.bufferController(this);
-<<<<<<< HEAD
+    this.capLevelController = new config.capLevelController(this);
     this.fpsController = new config.fpsController(this);
-=======
-    this.capLevelController = new config.capLevelController(this);
->>>>>>> 73eb446b
     this.streamController = new config.streamController(this);
     this.timelineController = new config.timelineController(this);
     this.keyLoader = new KeyLoader(this);
@@ -153,11 +144,8 @@
     this.fragmentLoader.destroy();
     this.levelController.destroy();
     this.bufferController.destroy();
-<<<<<<< HEAD
+    this.capLevelController.destroy();
     this.fpsController.destroy();
-=======
-    this.capLevelController.destroy();
->>>>>>> 73eb446b
     this.streamController.destroy();
     this.timelineController.destroy();
     this.keyLoader.destroy();  
