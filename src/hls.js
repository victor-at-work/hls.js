import * as URLToolkit from 'url-toolkit';

import {
  ErrorTypes,
  ErrorDetails
} from './errors';

import PlaylistLoader from './loader/playlist-loader';
import FragmentLoader from './loader/fragment-loader';
import KeyLoader from './loader/key-loader';

import { FragmentTracker } from './controller/fragment-tracker';
import StreamController from './controller/stream-controller';
import LevelController from './controller/level-controller';
import ID3TrackController from './controller/id3-track-controller';

import { isSupported } from './is-supported';
import { logger, enableLogs } from './utils/logger';
import { hlsDefaultConfig } from './config';

import HlsEvents from './events';

<<<<<<< HEAD
const ENABLE_TRACE_LOG_EVENT_TRIGGER = false;

// polyfill for IE11
require('string.prototype.endswith');
=======
import { EventEmitter } from 'events';
>>>>>>> 998fb9bf

/**
 * @module Hls
 * @class
 * @constructor
 */
export default class Hls {
  /**
   * @type {string}
   */
  static get version () {
    return __VERSION__;
  }

  /**
   * @type {boolean}
   */
  static isSupported () {
    return isSupported();
  }

  /**
   * @type {HlsEvents}
   */
  static get Events () {
    return HlsEvents;
  }

  /**
   * @type {HlsErrorTypes}
   */
  static get ErrorTypes () {
    return ErrorTypes;
  }

  /**
   * @type {HlsErrorDetails}
   */
  static get ErrorDetails () {
    return ErrorDetails;
  }

  /**
   * @type {HlsConfig}
   */
  static get DefaultConfig () {
    if (!Hls.defaultConfig) {
      return hlsDefaultConfig;
    }

    return Hls.defaultConfig;
  }

  /**
   * @type {HlsConfig}
   */
  static set DefaultConfig (defaultConfig) {
    Hls.defaultConfig = defaultConfig;
  }

  /**
   * Creates an instance of an HLS client that can attach to exactly one `HTMLMediaElement`.
   *
   * @constructs Hls
   * @param {HlsConfig} config
   */
  constructor (config = {}) {
    let defaultConfig = Hls.DefaultConfig;

    if ((config.liveSyncDurationCount || config.liveMaxLatencyDurationCount) && (config.liveSyncDuration || config.liveMaxLatencyDuration)) {
      throw new Error('Illegal hls.js config: don\'t mix up liveSyncDurationCount/liveMaxLatencyDurationCount and liveSyncDuration/liveMaxLatencyDuration');
    }

    for (let prop in defaultConfig) {
      if (prop in config) continue;
      config[prop] = defaultConfig[prop];
    }

    if (config.liveMaxLatencyDurationCount !== undefined && config.liveMaxLatencyDurationCount <= config.liveSyncDurationCount) {
      throw new Error('Illegal hls.js config: "liveMaxLatencyDurationCount" must be gt "liveSyncDurationCount"');
    }

    if (config.liveMaxLatencyDuration !== undefined && (config.liveMaxLatencyDuration <= config.liveSyncDuration || config.liveSyncDuration === undefined)) {
      throw new Error('Illegal hls.js config: "liveMaxLatencyDuration" must be gt "liveSyncDuration"');
    }

    enableLogs(config.debug);
    this.config = config;
    this._autoLevelCapping = -1;
    // observer setup
    let observer = this.observer = new EventEmitter();
    observer.trigger = function trigger (event, ...data) {
      if (ENABLE_TRACE_LOG_EVENT_TRIGGER) {
        logger.trace('Event triggered:', event);
      }

      observer.emit(event, event, ...data);
    };

    observer.off = function off (event, ...data) {
      observer.removeListener(event, ...data);
    };
    this.on = observer.on.bind(observer);
    this.off = observer.off.bind(observer);
    this.once = observer.once.bind(observer);
    this.trigger = observer.trigger.bind(observer);

    // core controllers and network loaders

    /**
     * @member {AbrController} abrController
     */
    const abrController = this.abrController = new config.abrController(this);

    const bufferController = new config.bufferController(this);
    const capLevelController = new config.capLevelController(this);
    const fpsController = new config.fpsController(this);
    const playListLoader = new PlaylistLoader(this);
    const fragmentLoader = new FragmentLoader(this);
    const keyLoader = new KeyLoader(this);
    const id3TrackController = new ID3TrackController(this);

    // network controllers

    /**
     * @member {LevelController} levelController
     */
    const levelController = this.levelController = new LevelController(this);

    // FIXME: FragmentTracker must be defined before StreamController because the order of event handling is important
    const fragmentTracker = new FragmentTracker(this);

    /**
     * @member {StreamController} streamController
     */
    const streamController = this.streamController = new StreamController(this, fragmentTracker);

    let networkControllers = [levelController, streamController];

    // optional audio stream controller
    /**
     * @var {ICoreComponent | Controller}
     */
    let Controller = config.audioStreamController;
    if (Controller) {
      networkControllers.push(new Controller(this, fragmentTracker));
    }

    /**
     * @member {INetworkController[]} networkControllers
     */
    this.networkControllers = networkControllers;

    /**
     * @var {ICoreComponent[]}
     */
    const coreComponents = [
      playListLoader,
      fragmentLoader,
      keyLoader,
      abrController,
      bufferController,
      capLevelController,
      fpsController,
      id3TrackController,
      fragmentTracker
    ];

    // optional audio track and subtitle controller
    Controller = config.audioTrackController;
    if (Controller) {
      const audioTrackController = new Controller(this);

      /**
       * @member {AudioTrackController} audioTrackController
       */
      this.audioTrackController = audioTrackController;
      coreComponents.push(audioTrackController);
    }

    Controller = config.subtitleTrackController;
    if (Controller) {
      const subtitleTrackController = new Controller(this);

      /**
       * @member {SubtitleTrackController} subtitleTrackController
       */
      this.subtitleTrackController = subtitleTrackController;
      coreComponents.push(subtitleTrackController);
    }

    Controller = config.emeController;
    if (Controller) {
      const emeController = new Controller(this);

      /**
       * @member {EMEController} emeController
       */
      this.emeController = emeController;
      coreComponents.push(emeController);
    }

    // optional subtitle controller
    [config.subtitleStreamController, config.timelineController].forEach(Controller => {
      if (Controller) {
        coreComponents.push(new Controller(this));
      }
    });

    /**
     * @member {ICoreComponent[]}
     */
    this.coreComponents = coreComponents;
  }

  /**
   * Dispose of the instance
   */
  destroy () {
    logger.log('destroy');
    this.trigger(HlsEvents.DESTROYING);
    this.detachMedia();
    this.coreComponents.concat(this.networkControllers).forEach(component => {
      component.destroy();
    });
    this.url = null;
    this.observer.removeAllListeners();
    this._autoLevelCapping = -1;
  }

  /**
   * Attach a media element
   * @param {HTMLMediaElement} media
   */
  attachMedia (media) {
    logger.log('attachMedia');
    this.media = media;
    this.trigger(HlsEvents.MEDIA_ATTACHING, { media: media });
  }

  /**
   * Detach from the media
   */
  detachMedia () {
    logger.log('detachMedia');
    this.trigger(HlsEvents.MEDIA_DETACHING);
    this.media = null;
  }

  /**
   * Set the source URL. Can be relative or absolute.
   * @param {string} url
   */
  loadSource (url) {
    url = URLToolkit.buildAbsoluteURL(window.location.href, url, { alwaysNormalize: true });
    logger.log(`loadSource:${url}`);
    this.url = url;
    // when attaching to a source URL, trigger a playlist load
    this.trigger(HlsEvents.MANIFEST_LOADING, { url: url });
  }

  /**
   * Start loading data from the stream source.
   * Depending on default config, client starts loading automatically when a source is set.
   *
   * @param {number} startPosition Set the start position to stream from
   * @default -1 None (from earliest point)
   */
  startLoad (startPosition = -1) {
    logger.log(`startLoad(${startPosition})`);
    this.networkControllers.forEach(controller => {
      controller.startLoad(startPosition);
    });
  }

  /**
   * Stop loading of any stream data.
   */
  stopLoad () {
    logger.log('stopLoad');
    this.networkControllers.forEach(controller => {
      controller.stopLoad();
    });
  }

  /**
   * Swap through possible audio codecs in the stream (for example to switch from stereo to 5.1)
   */
  swapAudioCodec () {
    logger.log('swapAudioCodec');
    this.streamController.swapAudioCodec();
  }

  /**
   * When the media-element fails, this allows to detach and then re-attach it
   * as one call (convenience method).
   *
   * Automatic recovery of media-errors by this process is configurable.
   */
  recoverMediaError () {
    logger.log('recoverMediaError');
    let media = this.media;
    this.detachMedia();
    this.attachMedia(media);
  }

  /**
   * @type {QualityLevel[]}
   */
  get levels () {
    return this.levelController.levels;
  }

  /**
   * Index of quality level currently played
   * @type {number}
   */
  get currentLevel () {
    return this.streamController.currentLevel;
  }

  /**
   * Set quality level index immediately .
   * This will flush the current buffer to replace the quality asap.
   * That means playback will interrupt at least shortly to re-buffer and re-sync eventually.
   * @type {number} -1 for automatic level selection
   */
  set currentLevel (newLevel) {
    logger.log(`set currentLevel:${newLevel}`);
    this.loadLevel = newLevel;
    this.streamController.immediateLevelSwitch();
  }

  /**
   * Index of next quality level loaded as scheduled by stream controller.
   * @type {number}
   */
  get nextLevel () {
    return this.streamController.nextLevel;
  }

  /**
   * Set quality level index for next loaded data.
   * This will switch the video quality asap, without interrupting playback.
   * May abort current loading of data, and flush parts of buffer (outside currently played fragment region).
   * @type {number} -1 for automatic level selection
   */
  set nextLevel (newLevel) {
    logger.log(`set nextLevel:${newLevel}`);
    this.levelController.manualLevel = newLevel;
    this.streamController.nextLevelSwitch();
  }

  /**
   * Return the quality level of the currently or last (of none is loaded currently) segment
   * @type {number}
   */
  get loadLevel () {
    return this.levelController.level;
  }

  /**
   * Set quality level index for next loaded data in a conservative way.
   * This will switch the quality without flushing, but interrupt current loading.
   * Thus the moment when the quality switch will appear in effect will only be after the already existing buffer.
   * @type {number} newLevel -1 for automatic level selection
   */
  set loadLevel (newLevel) {
    logger.log(`set loadLevel:${newLevel}`);
    this.levelController.manualLevel = newLevel;
  }

  /**
   * get next quality level loaded
   * @type {number}
   */
  get nextLoadLevel () {
    return this.levelController.nextLoadLevel;
  }

  /**
   * Set quality level of next loaded segment in a fully "non-destructive" way.
   * Same as `loadLevel` but will wait for next switch (until current loading is done).
   * @type {number} level
   */
  set nextLoadLevel (level) {
    this.levelController.nextLoadLevel = level;
  }

  /**
   * Return "first level": like a default level, if not set,
   * falls back to index of first level referenced in manifest
   * @type {number}
   */
  get firstLevel () {
    return Math.max(this.levelController.firstLevel, this.minAutoLevel);
  }

  /**
   * Sets "first-level", see getter.
   * @type {number}
   */
  set firstLevel (newLevel) {
    logger.log(`set firstLevel:${newLevel}`);
    this.levelController.firstLevel = newLevel;
  }

  /**
   * Return start level (level of first fragment that will be played back)
   * if not overrided by user, first level appearing in manifest will be used as start level
   * if -1 : automatic start level selection, playback will start from level matching download bandwidth
   * (determined from download of first segment)
   * @type {number}
   */
  get startLevel () {
    return this.levelController.startLevel;
  }

  /**
   * set  start level (level of first fragment that will be played back)
   * if not overrided by user, first level appearing in manifest will be used as start level
   * if -1 : automatic start level selection, playback will start from level matching download bandwidth
   * (determined from download of first segment)
   * @type {number} newLevel
   */
  set startLevel (newLevel) {
    logger.log(`set startLevel:${newLevel}`);
    const hls = this;
    // if not in automatic start level detection, ensure startLevel is greater than minAutoLevel
    if (newLevel !== -1) {
      newLevel = Math.max(newLevel, hls.minAutoLevel);
    }

    hls.levelController.startLevel = newLevel;
  }

  /**
   * Capping/max level value that should be used by automatic level selection algorithm (`ABRController`)
   * @type {number}
   */
  get autoLevelCapping () {
    return this._autoLevelCapping;
  }

  /**
   * Capping/max level value that should be used by automatic level selection algorithm (`ABRController`)
   * @type {number}
   */
  set autoLevelCapping (newLevel) {
    logger.log(`set autoLevelCapping:${newLevel}`);
    this._autoLevelCapping = newLevel;
  }

  /**
   * True when automatic level selection enabled
   * @type {boolean}
   */
  get autoLevelEnabled () {
    return (this.levelController.manualLevel === -1);
  }

  /**
   * Level set manually (if any)
   * @type {number}
   */
  get manualLevel () {
    return this.levelController.manualLevel;
  }

  /**
   * min level selectable in auto mode according to config.minAutoBitrate
   * @type {number}
   */
  get minAutoLevel () {
    let hls = this, levels = hls.levels, minAutoBitrate = hls.config.minAutoBitrate, len = levels ? levels.length : 0;
    for (let i = 0; i < len; i++) {
      const levelNextBitrate = levels[i].realBitrate ? Math.max(levels[i].realBitrate, levels[i].bitrate) : levels[i].bitrate;
      if (levelNextBitrate > minAutoBitrate) {
        return i;
      }
    }
    return 0;
  }

  /**
   * max level selectable in auto mode according to autoLevelCapping
   * @type {number}
   */
  get maxAutoLevel () {
    const hls = this;
    const levels = hls.levels;
    const autoLevelCapping = hls.autoLevelCapping;
    let maxAutoLevel;
    if (autoLevelCapping === -1 && levels && levels.length) {
      maxAutoLevel = levels.length - 1;
    } else {
      maxAutoLevel = autoLevelCapping;
    }

    return maxAutoLevel;
  }

  /**
   * next automatically selected quality level
   * @type {number}
   */
  get nextAutoLevel () {
    const hls = this;
    // ensure next auto level is between  min and max auto level
    return Math.min(Math.max(hls.abrController.nextAutoLevel, hls.minAutoLevel), hls.maxAutoLevel);
  }

  /**
   * this setter is used to force next auto level.
   * this is useful to force a switch down in auto mode:
   * in case of load error on level N, hls.js can set nextAutoLevel to N-1 for example)
   * forced value is valid for one fragment. upon succesful frag loading at forced level,
   * this value will be resetted to -1 by ABR controller.
   * @type {number}
   */
  set nextAutoLevel (nextLevel) {
    const hls = this;
    hls.abrController.nextAutoLevel = Math.max(hls.minAutoLevel, nextLevel);
  }

  /**
   * @type {AudioTrack[]}
   */
  get audioTracks () {
    const audioTrackController = this.audioTrackController;
    return audioTrackController ? audioTrackController.audioTracks : [];
  }

  /**
   * index of the selected audio track (index in audio track lists)
   * @type {number}
   */
  get audioTrack () {
    const audioTrackController = this.audioTrackController;
    return audioTrackController ? audioTrackController.audioTrack : -1;
  }

  /**
   * selects an audio track, based on its index in audio track lists
   * @type {number}
   */
  set audioTrack (audioTrackId) {
    const audioTrackController = this.audioTrackController;
    if (audioTrackController) {
      audioTrackController.audioTrack = audioTrackId;
    }
  }

  /**
   * @type {Seconds}
   */
  get liveSyncPosition () {
    return this.streamController.liveSyncPosition;
  }

  /**
   * get alternate subtitle tracks list from playlist
   * @type {SubtitleTrack[]}
   */
  get subtitleTracks () {
    const subtitleTrackController = this.subtitleTrackController;
    return subtitleTrackController ? subtitleTrackController.subtitleTracks : [];
  }

  /**
   * index of the selected subtitle track (index in subtitle track lists)
   * @type {number}
   */
  get subtitleTrack () {
    const subtitleTrackController = this.subtitleTrackController;
    return subtitleTrackController ? subtitleTrackController.subtitleTrack : -1;
  }

  /**
   * select an subtitle track, based on its index in subtitle track lists
   * @type{number}
   */
  set subtitleTrack (subtitleTrackId) {
    const subtitleTrackController = this.subtitleTrackController;
    if (subtitleTrackController) {
      subtitleTrackController.subtitleTrack = subtitleTrackId;
    }
  }

  /**
   * @type {boolean}
   */
  get subtitleDisplay () {
    const subtitleTrackController = this.subtitleTrackController;
    return subtitleTrackController ? subtitleTrackController.subtitleDisplay : false;
  }

  /**
   * Enable/disable subtitle display rendering
   * @type {boolean}
   */
  set subtitleDisplay (value) {
    const subtitleTrackController = this.subtitleTrackController;
    if (subtitleTrackController) {
      subtitleTrackController.subtitleDisplay = value;
    }
  }
}<|MERGE_RESOLUTION|>--- conflicted
+++ resolved
@@ -1,4 +1,6 @@
 import * as URLToolkit from 'url-toolkit';
+
+import { EventEmitter } from 'events';
 
 import {
   ErrorTypes,
@@ -20,14 +22,7 @@
 
 import HlsEvents from './events';
 
-<<<<<<< HEAD
 const ENABLE_TRACE_LOG_EVENT_TRIGGER = false;
-
-// polyfill for IE11
-require('string.prototype.endswith');
-=======
-import { EventEmitter } from 'events';
->>>>>>> 998fb9bf
 
 /**
  * @module Hls
