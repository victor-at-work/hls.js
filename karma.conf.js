--- conflicted
+++ resolved
@@ -1,17 +1,3 @@
-<<<<<<< HEAD
-// Karma configuration
-// Generated on Tue Jul 18 2017 12:17:16 GMT-0700 (PDT)
-
-const pkgJson = require('./package.json');
-const webpack = require('webpack');
-const path = require('path');
-
-module.exports = function (config) {
-  config.set({
-    // base path that will be used to resolve all patterns (eg. files, exclude)
-    basePath: '',
-
-=======
 const merge = require('webpack-merge');
 const webpackConfig = require('./webpack.config')({ debug: true })[0];
 delete webpackConfig.entry;
@@ -39,33 +25,23 @@
 
 module.exports = function (config) {
   config.set({
->>>>>>> 85f5cc9b
-    // frameworks to use
+    //  frameworks to use
     // available frameworks: https://npmjs.org/browse/keyword/karma-adapter
     frameworks: ['mocha', 'sinon-chai'],
 
     // list of files / patterns to load in the browser
-<<<<<<< HEAD
-    files: [
-      'tests/index.js'
-    ],
-=======
     // https://github.com/webpack-contrib/karma-webpack#alternative-usage
     files: [{
       pattern: 'tests/index.js',
       watched: false
     }],
->>>>>>> 85f5cc9b
 
     // list of files to exclude
     exclude: [],
 
     // preprocess matching files before serving them to the browser
     // available preprocessors: https://npmjs.org/browse/keyword/karma-preprocessor
-<<<<<<< HEAD
     // node_modules must not be webpacked or else Karma will fail to load frameworks
-=======
->>>>>>> 85f5cc9b
     preprocessors: {
       'tests/index.js': ['webpack', 'sourcemap']
     },
@@ -80,38 +56,7 @@
       fixWebpackSourcePaths: true
     },
 
-<<<<<<< HEAD
-    webpack: {
-      mode: 'development',
-      devtool: 'inline-source-map',
-      module: {
-        rules: [
-          // instrument only testing sources with Istanbul
-          {
-            test: /\.js$/,
-            include: path.resolve('src/'),
-            exclude: path.resolve(__dirname, 'node_modules'),
-            use: [
-              {
-                loader: 'istanbul-instrumenter-loader',
-                options: { esModules: true }
-              }
-            ]
-          }
-        ]
-      },
-      plugins: [
-        new webpack.DefinePlugin({
-          __VERSION__: JSON.stringify(pkgJson.version),
-          __USE_SUBTITLES__: JSON.stringify(true),
-          __USE_ALT_AUDIO__: JSON.stringify(true),
-          __USE_EME_DRM__: JSON.stringify(true)
-        })
-      ]
-    },
-=======
     webpack: mergeConfig,
->>>>>>> 85f5cc9b
 
     // web server port
     port: 9876,
