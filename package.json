{
  "name": "hls.js",
  "license": "Apache-2.0",
  "description": "JavaScript HLS client using MediaSourceExtension",
  "homepage": "https://github.com/video-dev/hls.js",
  "authors": "Guillaume du Pontavice <g.du.pontavice@gmail.com>",
  "repository": {
    "type": "git",
    "url": "https://github.com/video-dev/hls.js"
  },
  "bugs": {
    "url": "https://github.com/video-dev/hls.js/issues"
  },
  "main": "./dist/hls.js",
  "nyc": {
    "reporter": [
      "lcov"
    ],
    "exclude": [
      "tests"
    ]
  },
  "publishConfig": {
    "access": "public"
  },
  "scripts": {
    "build": "webpack --progress",
    "build:debug": "webpack --progress --env.debug",
    "build:watch": "webpack --progress --env.debug --watch",
    "build:analyze": "ANALYZE=true webpack --progress",
    "dev": "webpack-dev-server --progress --env.debug --port 8000",
<<<<<<< HEAD
    "docs": "npm run docs:generate",
    "docs:generate": "esdoc",
    "docs:clean": "rm -Rf html/docs",
    "docs:update": "git add docs/html && git commit docs/html -m 'Update docs'",
    "docs:release": "npm run docs:clean && npm run docs:generate && npm run docs:update",
    "lint": "./scripts/lint.sh",
    "lint:fix": "./scripts/lint.sh --fix",
    "lint:quiet": "./scripts/lint.sh --quiet",
    "precommit": "./scripts/precommit.sh",
=======
    "docs": "esdoc",
    "lint": "npm run lint:src && npm run lint:tests",
    "lint:fix": "eslint src/ tests/ --fix",
    "lint:quiet": "eslint src/ tests/ --quiet",
    "lint:src": "eslint src/",
    "lint:tests": "eslint tests/",
    "lint:demo": "eslint demo/",
    "precommit": "./scripts/precommit",
>>>>>>> 8fcd7921
    "pretest": "npm run lint",
    "start": "npm run dev",
    "test": "npm run test:unit && npm run test:func",
    "test:unit": "karma start karma.conf.js",
    "test:unit:watch": "karma start karma.conf.js --auto-watch --no-single-run",
    "test:func": "mocha --require ts-node/register tests/functional/auto/setup.js --timeout 40000"
  },
  "dependencies": {
    "events": "^3.0.0",
    "string.prototype.endswith": "^0.2.0",
    "url-toolkit": "^2.1.2"
  },
  "devDependencies": {
    "arraybuffer-equal": "^1.0.4",
    "chromedriver": "^2.38.3",
    "deep-strict-equal": "^0.2.0",
    "esdoc": "^1.1.0",
    "esdoc-standard-plugin": "^1.0.0",
    "esdoc-typescript-plugin": "^1.0.1",
    "eslint": "^4.13.1",
    "eslint-config-standard": "^11.0.0",
    "eslint-plugin-import": "^2.9.0",
    "eslint-plugin-node": "^6.0.1",
    "eslint-plugin-promise": "^3.6.0",
    "eslint-plugin-standard": "^3.0.1",
    "eslint-plugin-typescript": "^0.12.0",
    "http-server": "^0.11.0",
    "husky": "^0.14.3",
    "istanbul-instrumenter-loader": "^3.0.1",
    "jshint": "^2.9.4",
    "karma": "^2.0.0",
    "karma-chrome-launcher": "^2.2.0",
    "karma-coverage-istanbul-reporter": "^1.3.0",
    "karma-mocha": "^1.3.0",
    "karma-mocha-reporter": "^2.2.3",
    "karma-should": "^1.0.0",
    "karma-sinon": "^1.0.5",
    "karma-sourcemap-loader": "^0.3.7",
    "karma-webpack": "^3.0.0",
    "mocha": "^3.0.2",
<<<<<<< HEAD
    "mversion": "^1.10.1",
    "npm-run-all": "^4.1.3",
=======
>>>>>>> 8fcd7921
    "selenium-webdriver": "^3.1.0",
    "should": "^13.1.3",
    "sinon": "^4.1.3",
    "ts-loader": "^4.4.2",
    "ts-node": "^6.1.0",
    "typescript": "^2.9.1",
    "typescript-eslint-parser": "^16.0.0",
    "webpack": "^4.11.1",
    "webpack-bundle-analyzer": "^2.9.1",
    "webpack-cli": "^3.0.2",
    "webpack-dev-server": "^3.1.4",
    "webworkify-webpack": "^2.1.2"
  }
}<|MERGE_RESOLUTION|>--- conflicted
+++ resolved
@@ -29,7 +29,6 @@
     "build:watch": "webpack --progress --env.debug --watch",
     "build:analyze": "ANALYZE=true webpack --progress",
     "dev": "webpack-dev-server --progress --env.debug --port 8000",
-<<<<<<< HEAD
     "docs": "npm run docs:generate",
     "docs:generate": "esdoc",
     "docs:clean": "rm -Rf html/docs",
@@ -39,16 +38,6 @@
     "lint:fix": "./scripts/lint.sh --fix",
     "lint:quiet": "./scripts/lint.sh --quiet",
     "precommit": "./scripts/precommit.sh",
-=======
-    "docs": "esdoc",
-    "lint": "npm run lint:src && npm run lint:tests",
-    "lint:fix": "eslint src/ tests/ --fix",
-    "lint:quiet": "eslint src/ tests/ --quiet",
-    "lint:src": "eslint src/",
-    "lint:tests": "eslint tests/",
-    "lint:demo": "eslint demo/",
-    "precommit": "./scripts/precommit",
->>>>>>> 8fcd7921
     "pretest": "npm run lint",
     "start": "npm run dev",
     "test": "npm run test:unit && npm run test:func",
@@ -89,11 +78,8 @@
     "karma-sourcemap-loader": "^0.3.7",
     "karma-webpack": "^3.0.0",
     "mocha": "^3.0.2",
-<<<<<<< HEAD
     "mversion": "^1.10.1",
     "npm-run-all": "^4.1.3",
-=======
->>>>>>> 8fcd7921
     "selenium-webdriver": "^3.1.0",
     "should": "^13.1.3",
     "sinon": "^4.1.3",
